import safety_gym
import gym
from wrapper import constraint_wrapper
from spinup import td3_lagrange_pytorch,sac_lagrange_pytorch

<<<<<<< HEAD
env = constraint_wrapper(gym.make('Safexp-PointGoal1-v0'),cost_only=True)

td3_lagrange_pytorch(lambda: env, epochs=25, steps_per_epoch=10000, start_steps=10000,
                     ac_kwargs=dict(hidden_sizes=[256,256],hidden_sizes_policy=[256,256]),num_test_episodes=0,
                                    batch_size=100,data_aug=False,threshold=False,lambda_soft=0.0)
=======
env = constraint_wrapper(gym.make('Safexp-PointGoal1-v0'),buckets=0,stack_obs=3)

sac_lagrange_pytorch(lambda: env, epochs=10, steps_per_epoch=25000, start_steps=10000,
                     ac_kwargs=dict(hidden_sizes=[256,256,256],hidden_sizes_policy=[256,256]),num_test_episodes=25,lr=1e-4,
                                    batch_size=100,data_aug=False,threshold=False,lambda_soft=5,gamma=0.5)
>>>>>>> 26454f7f
<|MERGE_RESOLUTION|>--- conflicted
+++ resolved
@@ -3,16 +3,8 @@
 from wrapper import constraint_wrapper
 from spinup import td3_lagrange_pytorch,sac_lagrange_pytorch
 
-<<<<<<< HEAD
-env = constraint_wrapper(gym.make('Safexp-PointGoal1-v0'),cost_only=True)
-
-td3_lagrange_pytorch(lambda: env, epochs=25, steps_per_epoch=10000, start_steps=10000,
-                     ac_kwargs=dict(hidden_sizes=[256,256],hidden_sizes_policy=[256,256]),num_test_episodes=0,
-                                    batch_size=100,data_aug=False,threshold=False,lambda_soft=0.0)
-=======
-env = constraint_wrapper(gym.make('Safexp-PointGoal1-v0'),buckets=0,stack_obs=3)
+env = constraint_wrapper(gym.make('Safexp-PointGoal1-v0'),cost_only=True,buckets=0,stack_obs=3)
 
 sac_lagrange_pytorch(lambda: env, epochs=10, steps_per_epoch=25000, start_steps=10000,
                      ac_kwargs=dict(hidden_sizes=[256,256,256],hidden_sizes_policy=[256,256]),num_test_episodes=25,lr=1e-4,
-                                    batch_size=100,data_aug=False,threshold=False,lambda_soft=5,gamma=0.5)
->>>>>>> 26454f7f
+                                    batch_size=100,data_aug=False,threshold=False,lambda_soft=0)