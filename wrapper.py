from gym.spaces import Box
import numpy as np
import scipy.stats as stat
import torch
from collections import deque

# Used to represent accumulated cost in the form of discrete buckets.
def bucketize(x,n_buckets,max_x):
    out = np.zeros(n_buckets)
    for i in range(1,n_buckets+1):
        #All buckets below the cost value are set to 1.
        if x>i*max_x/n_buckets:
            out[i-1]=1
    return out

# Wrapper around the safety-gym env class
class constraint_wrapper:
    def __init__(self, env,threshold=25,
<<<<<<< HEAD
                 buckets=26,cost_only=False):
=======
                 buckets=26,stack_obs=1):
>>>>>>> 26454f7f
        self.base_env = env # Use safety-gym environement as the base env
        self.buckets = buckets # no. of buckets for discretization
        # Adding cost dimension to observation space
        if self.buckets is None: # If scalar cost
            low = np.concatenate([np.tile(env.observation_space.low,stack_obs),np.array([0])])
            high = np.concatenate([np.tile(env.observation_space.high,stack_obs),np.array([np.inf])])
        else: # If discretized cost
            low = np.concatenate([np.tile(env.observation_space.low,stack_obs),np.array([0 for i in range(self.buckets)])])
            high = np.concatenate([np.tile(env.observation_space.high,stack_obs),np.array([np.inf for i in range(self.buckets)])])
        self.observation_space = Box(low=low,high=high,dtype=np.float32) # Augment observation space domain with cost domain
        self.action_space = env.action_space
        self.total_rews = [] # To store total episode returns
        self.total_costs = [] # To store total episode costs
        self.obs_buffer = deque([],stack_obs)
        self.t = -1
        self.threshold = threshold # threshold value for cost
<<<<<<< HEAD
        self.cost_only=cost_only
=======
        self.stack_obs = stack_obs
>>>>>>> 26454f7f

    def reset(self):
        if self.t > 0:
            self.total_rews.append(self.reward_counter) # Add total episode rewards to rewards buffer.
            self.total_costs.append(self.cost_counter) # Add total episode cost to rewards buffer.
        obs = self.base_env.reset()
        # Reset episode time, cost, and returns
        self.t = 0
        self.cost_counter = 0
        self.reward_counter = 0
        # Return new cost-augmented observation
        self.obs_buffer.clear()
        for i in range(self.stack_obs-1):
            self.obs_buffer.append(np.zeros(self.base_env.observation_space.low.shape))
        self.obs_buffer.append(obs)
        if self.buckets is None:
            return np.concatenate([np.concatenate(self.obs_buffer),[min(self.cost_counter,self.threshold+1)]])
        else:
            return np.concatenate([np.concatenate(self.obs_buffer),bucketize(self.cost_counter, self.buckets, self.threshold)])

    def step(self,action):
        if self.base_env.done:
            self.base_env.reset()
        obs, reward, done, info = self.base_env.step(action) # Base environment step
        self.reward_counter += reward # Update total episode reward
        self.cost_counter += info["cost"] # Update total episode cost
        self.t += 1
        # Calculate the cost adjusted reward
        # Augment observation space with accumulated cost
        self.obs_buffer.append(obs)
        if self.buckets is None:
            return np.concatenate([np.concatenate(self.obs_buffer),[min(self.cost_counter,self.threshold+1)]]), reward, done, info
        else:
<<<<<<< HEAD
            self.obs_old = np.concatenate([obs,bucketize(self.cost_counter,self.buckets,self.threshold)])
        if not self.cost_only:
            return self.obs_old, reward, done, info
        else:
            return self.obs_old, info["cost"],done, {"cost":0}
=======
            return np.concatenate([np.concatenate(self.obs_buffer),bucketize(self.cost_counter, self.buckets, self.threshold)]), reward, done, info

>>>>>>> 26454f7f
    def render(self, mode='human'):
        return self.base_env.render(mode,camera_id=1)<|MERGE_RESOLUTION|>--- conflicted
+++ resolved
@@ -16,11 +16,7 @@
 # Wrapper around the safety-gym env class
 class constraint_wrapper:
     def __init__(self, env,threshold=25,
-<<<<<<< HEAD
-                 buckets=26,cost_only=False):
-=======
-                 buckets=26,stack_obs=1):
->>>>>>> 26454f7f
+                 buckets=26,cost_only=False,stack_obs=1):
         self.base_env = env # Use safety-gym environement as the base env
         self.buckets = buckets # no. of buckets for discretization
         # Adding cost dimension to observation space
@@ -37,11 +33,8 @@
         self.obs_buffer = deque([],stack_obs)
         self.t = -1
         self.threshold = threshold # threshold value for cost
-<<<<<<< HEAD
         self.cost_only=cost_only
-=======
         self.stack_obs = stack_obs
->>>>>>> 26454f7f
 
     def reset(self):
         if self.t > 0:
@@ -72,18 +65,13 @@
         # Calculate the cost adjusted reward
         # Augment observation space with accumulated cost
         self.obs_buffer.append(obs)
+        if self.cost_only:
+            reward = info["cost"]
+            info = {"cost":0}
         if self.buckets is None:
             return np.concatenate([np.concatenate(self.obs_buffer),[min(self.cost_counter,self.threshold+1)]]), reward, done, info
         else:
-<<<<<<< HEAD
-            self.obs_old = np.concatenate([obs,bucketize(self.cost_counter,self.buckets,self.threshold)])
-        if not self.cost_only:
-            return self.obs_old, reward, done, info
-        else:
-            return self.obs_old, info["cost"],done, {"cost":0}
-=======
             return np.concatenate([np.concatenate(self.obs_buffer),bucketize(self.cost_counter, self.buckets, self.threshold)]), reward, done, info
 
->>>>>>> 26454f7f
     def render(self, mode='human'):
         return self.base_env.render(mode,camera_id=1)